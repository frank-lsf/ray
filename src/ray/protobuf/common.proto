// Copyright 2017 The Ray Authors.
//
// Licensed under the Apache License, Version 2.0 (the "License");
// you may not use this file except in compliance with the License.
// You may obtain a copy of the License at
//
//  http://www.apache.org/licenses/LICENSE-2.0
//
// Unless required by applicable law or agreed to in writing, software
// distributed under the License is distributed on an "AS IS" BASIS,
// WITHOUT WARRANTIES OR CONDITIONS OF ANY KIND, either express or implied.
// See the License for the specific language governing permissions and
// limitations under the License.

syntax = "proto3";
option cc_enable_arenas = true;

package ray.rpc;

import "src/ray/protobuf/runtime_env_common.proto";

option java_package = "io.ray.runtime.generated";

// Language of a task or worker.
enum Language {
  PYTHON = 0;
  JAVA = 1;
  CPP = 2;
}

// Type of a worker.
enum WorkerType {
  WORKER = 0;
  DRIVER = 1;
  // IO worker types.
  SPILL_WORKER = 2;
  RESTORE_WORKER = 3;
}

// Type of a task.
enum TaskType {
  // Normal task.
  NORMAL_TASK = 0;
  // Actor creation task.
  ACTOR_CREATION_TASK = 1;
  // Actor task.
  ACTOR_TASK = 2;
  // Driver task.
  DRIVER_TASK = 3;
}

// Address of a worker or node manager.
message Address {
  bytes raylet_id = 1;
  string ip_address = 2;
  int32 port = 3;
  // Optional unique id for the worker.
  bytes worker_id = 4;
}

/// Function descriptor for Java.
message JavaFunctionDescriptor {
  string class_name = 1;
  string function_name = 2;
  string signature = 3;
}

/// Function descriptor for Python.
message PythonFunctionDescriptor {
  string module_name = 1;
  string class_name = 2;
  string function_name = 3;
  string function_hash = 4;
}

/// Function descriptor for C/C++.
message CppFunctionDescriptor {
  /// Remote function name.
  string function_name = 1;
}

// A union wrapper for various function descriptor types.
message FunctionDescriptor {
  oneof function_descriptor {
    JavaFunctionDescriptor java_function_descriptor = 1;
    PythonFunctionDescriptor python_function_descriptor = 2;
    CppFunctionDescriptor cpp_function_descriptor = 3;
  }
}

// Actor concurrency group is used to define a concurrent
// unit to indicate how some methods are performed concurrently.
message ConcurrencyGroup {
  // The name of the method concurrency group.
  string name = 1;
  // The maximum concurrency of this group.
  int32 max_concurrency = 2;
  // Function descriptors of the actor methods that will run in this concurrency group.
  repeated FunctionDescriptor function_descriptors = 3;
}

// This enum type is used as object's metadata to indicate the object's
// creating task has failed because of a certain error.
// TODO(hchen): We may want to make these errors more specific. E.g., we may
// want to distinguish between intentional and expected actor failures, and
// between worker process failure and node failure.
enum ErrorType {
  // Indicates that a task failed because the worker died unexpectedly while
  // executing it.
  WORKER_DIED = 0;
  // Indicates that a task failed because the actor died unexpectedly before
  // finishing it.
  ACTOR_DIED = 1;
  // This object was lost from distributed memory due to a node failure or
  // system error. We use this error when lineage reconstruction is enabled,
  // but this object is not reconstructable (created by actor, ray.put, or a
  // borowed ObjectRef).
  OBJECT_UNRECONSTRUCTABLE = 2;
  // Indicates that a task failed due to user code failure.
  TASK_EXECUTION_EXCEPTION = 3;
  // Indicates that the object has been placed in plasma. This error shouldn't
  // ever be exposed to user code; it is only used internally to indicate the
  // result of a direct call has been placed in plasma.
  OBJECT_IN_PLASMA = 4;
  // Indicates that an object has been cancelled.
  TASK_CANCELLED = 5;
  // Indicates that the GCS service failed to create the actor.
  ACTOR_CREATION_FAILED = 6;
  // Indicates that the runtime_env failed to be created.
  RUNTIME_ENV_SETUP_FAILED = 7;
  // This object was lost from distributed memory to a node failure or system
  // error. We use this error when lineage reconstruction is disabled.
  OBJECT_LOST = 8;
  // This object is unreachable because its owner has died.
  OWNER_DIED = 9;
  // This object is unreachable because the owner is alive but no longer has a
  // record of this object, meaning that the physical object has likely already
  // been deleted from distributed memory. This can happen in distributed
  // reference counting, due to a bug or corner case.
  OBJECT_DELETED = 10;
  // Indicates there is some error when resolving the dependence
  DEPENDENCY_RESOLUTION_FAILED = 11;
  // The object is reconstructable but we have already exceeded its maximum
  // number of task retries.
  OBJECT_UNRECONSTRUCTABLE_MAX_ATTEMPTS_EXCEEDED = 12;
  // The object is reconstructable, but its lineage was evicted due to memory
  // pressure.
  OBJECT_UNRECONSTRUCTABLE_LINEAGE_EVICTED = 13;
  // We use this error for object fetches that have timed out. This error will
  // get thrown if an object appears to be created, but the requestor is not
  // able to fetch it after the configured timeout.
  OBJECT_FETCH_TIMED_OUT = 14;
}

/// The task exception encapsulates all information about task
/// execution execeptions.
message RayException {
  // Language of this exception.
  Language language = 1;
  // The serialized exception.
  bytes serialized_exception = 2;
  // The formatted exception string.
  string formatted_exception_string = 3;
}

/// The task specification encapsulates all immutable information about the
/// task. These fields are determined at submission time, converse to the
/// `TaskExecutionSpec` may change at execution time.
message TaskSpec {
  // Type of this task.
  TaskType type = 1;
  // Name of this task.
  string name = 2;
  // Language of this task.
  Language language = 3;
  // Function descriptor of this task uniquely describe the function to execute.
  FunctionDescriptor function_descriptor = 4;
  // ID of the job that this task belongs to.
  bytes job_id = 5;
  // Task ID of the task.
  bytes task_id = 6;
  // Task ID of the parent task.
  bytes parent_task_id = 7;
  // A count of the number of tasks submitted by the parent task before this one.
  uint64 parent_counter = 8;
  // Task ID of the caller. This is the same as parent_task_id for non-actors.
  // This is the actor ID (embedded in a nil task ID) for actors.
  bytes caller_id = 9;
  /// Address of the caller.
  Address caller_address = 10;
  // Task arguments.
  repeated TaskArg args = 11;
  // Number of return objects.
  uint64 num_returns = 12;
  // Quantities of the different resources required by this task.
  map<string, double> required_resources = 13;
  // The resources required for placing this task on a node. If this is empty,
  // then the placement resources are equal to the required_resources.
  map<string, double> required_placement_resources = 14;
  // Task specification for an actor creation task.
  // This field is only valid when `type == ACTOR_CREATION_TASK`.
  ActorCreationTaskSpec actor_creation_task_spec = 15;
  // Task specification for an actor task.
  // This field is only valid when `type == ACTOR_TASK`.
  ActorTaskSpec actor_task_spec = 16;
  // Number of times this task may be retried on worker failure.
  int32 max_retries = 17;
  // Placement group that is associated with this task.
  bytes placement_group_id = 18;
  // Placement group bundle that is associated with this task.
  int64 placement_group_bundle_index = 19;
  // Whether or not this task should capture parent's placement group automatically.
  bool placement_group_capture_child_tasks = 20;
  // Whether or not to skip the execution of this task. When it's true,
  // the receiver will not execute the task. This field is used by async actors
  // to guarantee task submission order after restart.
  bool skip_execution = 21;
  // Breakpoint if this task should drop into the debugger when it starts executing
  // and "" if the task should not drop into the debugger.
  bytes debugger_breakpoint = 22;
  // Runtime environment for this task.
  RuntimeEnvInfo runtime_env_info = 23;
  // The concurrency group name in which this task will be performed.
  string concurrency_group_name = 24;
  // Whether application-level errors (exceptions) should be retried.
  bool retry_exceptions = 25;
  // The depth of the task. The driver has depth 0, anything it calls has depth
  // 1, etc.
  int64 depth = 26;
}

message Bundle {
  message BundleIdentifier {
    bytes placement_group_id = 1;
    int32 bundle_index = 2;
  }
  BundleIdentifier bundle_id = 1;
  map<string, double> unit_resources = 2;
  // The location of this bundle.
  bytes node_id = 3;
}

message PlacementGroupSpec {
  // ID of the PlacementGroup.
  bytes placement_group_id = 1;
  // The name of the placement group.
  string name = 2;
  // The array of the bundle in Placement Group.
  repeated Bundle bundles = 3;
  // The schedule strategy of this Placement Group.
  PlacementStrategy strategy = 4;
  // The job id that created this placement group.
  bytes creator_job_id = 5;
  // The actor id that created this placement group.
  bytes creator_actor_id = 6;
  // Whether or not if the creator job is dead.
  bool creator_job_dead = 7;
  // Whether or not if the creator actor is dead.
  bool creator_actor_dead = 8;
  // Whether the placement group is persistent.
  bool is_detached = 9;
}

message ObjectReference {
  // ObjectID that the worker has a reference to.
  bytes object_id = 1;
  // The address of the object's owner.
  Address owner_address = 2;
  // Language call site of the object reference (i.e., file and line number).
  // Used to print debugging information if there is an error retrieving the
  // object.
  string call_site = 3;
}

message ObjectReferenceCount {
  // The reference that the worker has or had a reference to.
  ObjectReference reference = 1;
  // Whether the worker is still using the ObjectID locally. This means that
  // it has a copy of the ObjectID in the language frontend, has a pending task
  // that depends on the object, and/or owns an ObjectID that is in scope and
  // that contains the ObjectID.
  bool has_local_ref = 2;
  // Any other borrowers that the worker created (by passing the ID on to them).
  repeated Address borrowers = 3;
  // The borrower may have returned the object ID nested inside the return
  // value of a task that it executed. This list contains all task returns that
  // were owned by a process other than the borrower. Then, the process that
  // owns the task's return value is also a borrower for as long as it has the
  // task return ID in scope. Note that only the object ID and owner address
  // are used for elements in this list.
  repeated ObjectReference stored_in_objects = 4;
  // The borrowed object ID that contained this object, if any. This is used
  // for nested object IDs.
  repeated bytes contained_in_borrowed_ids = 5;
  // The object IDs that this object contains, if any. This is used for nested
  // object IDs.
  repeated bytes contains = 6;
}

// Argument in the task.
message TaskArg {
  // A pass-by-ref argument.
  ObjectReference object_ref = 1;
  // Data for pass-by-value arguments.
  bytes data = 2;
  // Metadata for pass-by-value arguments.
  bytes metadata = 3;
  // ObjectIDs that were nested in the inlined arguments of the data field.
  repeated ObjectReference nested_inlined_refs = 4;
}

// Task spec of an actor creation task.
message ActorCreationTaskSpec {
  // ID of the actor that will be created by this task.
  bytes actor_id = 2;
  // The max number of times this actor should be restarted.
  // If this number is 0 the actor won't be restarted.
  // If this number is -1 the actor will be restarted indefinitely.
  int64 max_actor_restarts = 3;
  // The max number of times tasks submitted on this actor should be retried
  // if the actor fails and is restarted.
  // If this number is 0 the tasks won't be resubmitted.
  // If this number is -1 the tasks will be resubmitted indefinitely.
  int64 max_task_retries = 4;
  // The dynamic options used in the worker command when starting a worker process for
  // an actor creation task. If the list isn't empty, the options will be used to replace
  // the placeholder string `RAY_WORKER_DYNAMIC_OPTION_PLACEHOLDER` in the worker command.
  repeated string dynamic_worker_options = 5;
  // The max number of concurrent calls for default concurrency group of this actor.
  int32 max_concurrency = 6;
  // Whether the actor is persistent.
  bool is_detached = 7;
  // Globally-unique name of the actor. Should only be populated when is_detached is true.
  string name = 8;
  // The namespace of the actor. Should only be populated when is_detached is true.
  string ray_namespace = 9;
  // Whether the actor use async actor calls.
  bool is_asyncio = 10;
  // Field used for storing application-level extensions to the actor definition.
  string extension_data = 11;
  // Serialized bytes of the Handle to the actor that will be created by this task.
  bytes serialized_actor_handle = 12;
  // The concurrency groups of this actor.
  repeated ConcurrencyGroup concurrency_groups = 13;
<<<<<<< HEAD
  // The max number of pending actor calls.
  int32 max_pending_calls = 14;
=======
  // Whether to enable out of order execution.
  bool execute_out_of_order = 14;
>>>>>>> caa4ff37
}

// Task spec of an actor task.
message ActorTaskSpec {
  // Actor ID of the actor that this task is executed on.
  bytes actor_id = 2;
  // The dummy object ID of the actor creation task.
  bytes actor_creation_dummy_object_id = 4;
  // Number of tasks that have been submitted to this actor so far.
  uint64 actor_counter = 5;
  // The dummy object ID of the previous actor task.
  bytes previous_actor_task_dummy_object_id = 7;
}

// The task execution specification encapsulates all mutable information about
// the task. These fields may change at execution time, converse to the
// `TaskSpec` is determined at submission time.
message TaskExecutionSpec {
  // The last time this task was received for scheduling.
  double last_timestamp = 1;
  // The number of times this task was spilled back by raylets.
  uint64 num_forwards = 2;
}

// Represents a task, including task spec, and task execution spec.
message Task {
  TaskSpec task_spec = 1;
  TaskExecutionSpec task_execution_spec = 2;
}

// Represents a resource id.
message ResourceId {
  // The index of the resource (i.e., CPU #3).
  int64 index = 1;
  // The quantity of the resource assigned (i.e., 0.5 CPU).
  double quantity = 2;
}

// Represents a set of resource ids.
message ResourceMapEntry {
  // The name of the resource (i.e., "CPU").
  string name = 1;
  // The set of resource ids assigned.
  repeated ResourceId resource_ids = 2;
}

message ViewData {
  message Measure {
    // A short string that describes the tags for this mesaure, e.g.,
    // "Tag1:Value1,Tag2:Value2,Tag3:Value3"
    string tags = 1;
    // Int64 type value (if present).
    int64 int_value = 2;
    // Double type value (if present).
    double double_value = 3;
    // Distribution type value (if present).
    double distribution_min = 4;
    double distribution_mean = 5;
    double distribution_max = 6;
    double distribution_count = 7;
    repeated double distribution_bucket_boundaries = 8;
    repeated double distribution_bucket_counts = 9;
  }

  // The name of this Census view.
  string view_name = 1;
  // The list of measures recorded under this view.
  repeated Measure measures = 2;
}

// Debug info for a referenced object.
message ObjectRefInfo {
  // Object id that is referenced.
  bytes object_id = 1;
  // Language call site of the object reference (i.e., file and line number).
  string call_site = 2;
  // Size of the object if this core worker is the owner, otherwise -1.
  int64 object_size = 3;
  // Number of local references to the object.
  int64 local_ref_count = 4;
  // Number of references in submitted tasks.
  int64 submitted_task_ref_count = 5;
  // Object ids that contain this object.
  repeated bytes contained_in_owned = 6;
  // True if this object is pinned in memory by the current process.
  bool pinned_in_memory = 7;
}

// Details about the allocation of a given resource. Some resources
// (e.g., GPUs) have individually allocatable units that are represented
// as "slots" here.
message ResourceAllocations {
  message ResourceSlot {
    int64 slot = 1;
    double allocation = 2;
  }
  repeated ResourceSlot resource_slots = 1;
}

// Debug info returned from the core worker.
message CoreWorkerStats {
  // Debug string of the currently executing task.
  string current_task_desc = 1;
  // Number of pending normal and actor tasks.
  int32 num_pending_tasks = 2;
  // Number of object refs in local scope.
  int32 num_object_refs_in_scope = 3;
  // Name of the currently executing task.
  string current_task_name = 4;
  // String representation of the function descriptor of the currently executing task.
  string current_task_func_desc = 5;
  // IP address of the core worker.
  string ip_address = 7;
  // Port of the core worker.
  int64 port = 8;
  // Actor ID.
  bytes actor_id = 9;
  // A map from the resource name (e.g. "CPU") to its allocation.
  map<string, ResourceAllocations> used_resources = 10;
  // A string displayed on Dashboard.
  map<string, string> webui_display = 11;
  // Number of objects that are IN_PLASMA_ERROR in the local memory store.
  int32 num_in_plasma = 12;
  // Number of objects stored in local memory.
  int32 num_local_objects = 13;
  // Used local object store memory.
  int64 used_object_store_memory = 14;
  // Length of the task queue.
  int32 task_queue_length = 15;
  // Number of executed tasks.
  int32 num_executed_tasks = 16;
  // Actor constructor.
  string actor_title = 17;
  // Local reference table.
  repeated ObjectRefInfo object_refs = 18;
  // Job ID.
  bytes job_id = 19;
  // Worker id of core worker.
  bytes worker_id = 20;
  // Language
  Language language = 21;
  // PID of the worker process.
  uint32 pid = 22;
  // The worker type.
  WorkerType worker_type = 23;
}

message MetricPoint {
  // Name of the metric.
  string metric_name = 1;
  // Timestamp when metric is exported.
  int64 timestamp = 2;
  // Value of the metric point.
  double value = 3;
  // Tags of the metric.
  map<string, string> tags = 4;
  // [Optional] Description of the metric.
  string description = 5;
  // [Optional] Unit of the metric.
  string units = 6;
}

// Type of a worker exit.
enum WorkerExitType {
  // Worker exit due to system level failures (i.e. worker crash).
  SYSTEM_ERROR_EXIT = 0;
  // Intended, initiated worker exit via raylet API.
  INTENDED_EXIT = 1;
  // Worker exit due to resource bundle release.
  UNUSED_RESOURCE_RELEASED = 2;
  // Worker exit due to placement group removal.
  PLACEMENT_GROUP_REMOVED = 3;
  // Worker exit due to exceptions in creation task.
  CREATION_TASK_ERROR = 4;
  // Worker killed by raylet if it has been idle for too long.
  IDLE_EXIT = 5;
}

///////////////////////////////////////////////////////////////////////////////
/* Please do not modify/remove/change the following enum to maintain
backwards compatibility in autoscaler. This is necessary to make sure we can
run autoscaler with any version of ray. For example, the K8s operator runs
autoscaler in a separate pod, if the user upgrades the ray version on the head
pod autoscaler can crash (if the newer version of ray modified the messages
below). */

// Type of placement group strategy.
enum PlacementStrategy {
  // Packs Bundles into as few nodes as possible.
  PACK = 0;
  // Places Bundles across distinct nodes or processes as even as possible.
  SPREAD = 1;
  // Packs Bundles within one node. The group is not allowed to span multiple nodes.
  STRICT_PACK = 2;
  // Places Bundles across distinct nodes.
  // The group is not allowed to deploy more than one bundle on a node.
  STRICT_SPREAD = 3;
}
///////////////////////////////////////////////////////////////////////////////

// Info about a named actor.
message NamedActorInfo {
  string ray_namespace = 1;
  string name = 2;
}<|MERGE_RESOLUTION|>--- conflicted
+++ resolved
@@ -342,13 +342,10 @@
   bytes serialized_actor_handle = 12;
   // The concurrency groups of this actor.
   repeated ConcurrencyGroup concurrency_groups = 13;
-<<<<<<< HEAD
-  // The max number of pending actor calls.
-  int32 max_pending_calls = 14;
-=======
   // Whether to enable out of order execution.
   bool execute_out_of_order = 14;
->>>>>>> caa4ff37
+  // The max number of pending actor calls.
+  int32 max_pending_calls = 15;
 }
 
 // Task spec of an actor task.
