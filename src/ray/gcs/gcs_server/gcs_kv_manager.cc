--- conflicted
+++ resolved
@@ -80,11 +80,7 @@
   auto it = map_.find(key);
   auto val = it == map_.end() ? std::nullopt : std::make_optional(it->second);
   if (callback != nullptr) {
-<<<<<<< HEAD
-    io_context_->post(std::bind(std::move(callback), std::move(val)));
-=======
     io_context_.post(std::bind(std::move(callback), std::move(val)));
->>>>>>> 22ccc6b3
   }
 }
 
@@ -102,11 +98,7 @@
     inserted = true;
   }
   if (callback != nullptr) {
-<<<<<<< HEAD
-    io_context_->post(std::bind(std::move(callback), inserted));
-=======
     io_context_.post(std::bind(std::move(callback), inserted));
->>>>>>> 22ccc6b3
   }
 }
 
@@ -120,11 +112,7 @@
     map_.erase(it);
   }
   if (callback != nullptr) {
-<<<<<<< HEAD
-    io_context_->post(std::bind(std::move(callback), deleted));
-=======
     io_context_.post(std::bind(std::move(callback), deleted));
->>>>>>> 22ccc6b3
   }
 }
 
@@ -133,11 +121,7 @@
   absl::ReaderMutexLock lock(&mu_);
   bool existed = map_.find(key) != map_.end();
   if (callback != nullptr) {
-<<<<<<< HEAD
-    io_context_->post(std::bind(std::move(callback), existed));
-=======
     io_context_.post(std::bind(std::move(callback), existed));
->>>>>>> 22ccc6b3
   }
 }
 
@@ -151,11 +135,7 @@
     iter++;
   }
   if (callback != nullptr) {
-<<<<<<< HEAD
-    io_context_->post(std::bind(std::move(callback), std::move(keys)));
-=======
     io_context_.post(std::bind(std::move(callback), std::move(keys)));
->>>>>>> 22ccc6b3
   }
 }
 
