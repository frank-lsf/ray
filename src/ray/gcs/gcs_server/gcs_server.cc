// Copyright 2017 The Ray Authors.
//
// Licensed under the Apache License, Version 2.0 (the "License");
// you may not use this file except in compliance with the License.
// You may obtain a copy of the License at
//
//  http://www.apache.org/licenses/LICENSE-2.0
//
// Unless required by applicable law or agreed to in writing, software
// distributed under the License is distributed on an "AS IS" BASIS,
// WITHOUT WARRANTIES OR CONDITIONS OF ANY KIND, either express or implied.
// See the License for the specific language governing permissions and
// limitations under the License.

#include "ray/gcs/gcs_server/gcs_server.h"

#include <fstream>

#include "ray/common/asio/asio_util.h"
#include "ray/common/asio/instrumented_io_context.h"
#include "ray/common/network_util.h"
#include "ray/common/ray_config.h"
#include "ray/gcs/gcs_server/gcs_actor_manager.h"
#include "ray/gcs/gcs_server/gcs_job_manager.h"
#include "ray/gcs/gcs_server/gcs_node_manager.h"
#include "ray/gcs/gcs_server/gcs_placement_group_manager.h"
#include "ray/gcs/gcs_server/gcs_worker_manager.h"
#include "ray/gcs/gcs_server/stats_handler_impl.h"
#include "ray/gcs/gcs_server/task_info_handler_impl.h"
#include "ray/pubsub/publisher.h"

namespace ray {
namespace gcs {

GcsServer::GcsServer(const ray::gcs::GcsServerConfig &config,
                     instrumented_io_context &main_service)
    : config_(config),
      main_service_(main_service),
      rpc_server_(config.grpc_server_name, config.grpc_server_port,
                  config.node_ip_address == "127.0.0.1", config.grpc_server_thread_num,
                  /*keepalive_time_ms=*/RayConfig::instance().grpc_keepalive_time_ms()),
      client_call_manager_(main_service,
                           RayConfig::instance().gcs_server_rpc_client_thread_num()),
      raylet_client_pool_(
          std::make_shared<rpc::NodeManagerClientPool>(client_call_manager_)),
      pubsub_periodical_runner_(main_service_),
      periodical_runner_(main_service),
      is_started_(false),
      is_stopped_(false) {
  // Init backend client.
  RedisClientOptions redis_client_options(config_.redis_address, config_.redis_port,
                                          config_.redis_password,
                                          config_.enable_sharding_conn);
  redis_client_ = std::make_shared<RedisClient>(redis_client_options);
  auto status = redis_client_->Connect(main_service_);
  RAY_CHECK(status.ok()) << "Failed to init redis gcs client as " << status;

  // Init redis failure detector.
  gcs_redis_failure_detector_ = std::make_shared<GcsRedisFailureDetector>(
      main_service_, redis_client_->GetPrimaryContext(), [this]() { Stop(); });
  gcs_redis_failure_detector_->Start();

  // Init gcs table storage.
  if (RayConfig::instance().gcs_storage() == "redis") {
    gcs_table_storage_ = std::make_shared<gcs::RedisGcsTableStorage>(redis_client_);
  } else if (RayConfig::instance().gcs_storage() == "memory") {
    gcs_table_storage_ = std::make_shared<InMemoryGcsTableStorage>(main_service_);
  } else {
    RAY_LOG(FATAL) << "Unsupported gcs storage: " << RayConfig::instance().gcs_storage();
  }
  // Init internal config
  auto on_done = [this](const ray::Status &status) {
    RAY_CHECK(status.ok()) << "Failed to put internal config";
    this->main_service_.stop();
  };
  ray::rpc::StoredConfig stored_config;
  stored_config.set_config(config_.config_list);
  RAY_CHECK_OK(gcs_table_storage_->InternalConfigTable().Put(ray::UniqueID::Nil(),
                                                             stored_config, on_done));
  // Run the main service to make the Put in sync mode
  main_service_.run();
  // Reset the main service to the initial status
  main_service_.restart();

  // Init GCS publisher instance.
  std::unique_ptr<pubsub::Publisher> inner_publisher;
  if (config_.grpc_pubsub_enabled) {
    // Init grpc based pubsub on GCS.
    // TODO: Move this into GcsPublisher.
    inner_publisher = std::make_unique<pubsub::Publisher>(
        /*channels=*/
        std::vector<rpc::ChannelType>{
            rpc::ChannelType::GCS_ACTOR_CHANNEL,
            rpc::ChannelType::GCS_JOB_CHANNEL,
            rpc::ChannelType::GCS_NODE_INFO_CHANNEL,
            rpc::ChannelType::GCS_NODE_RESOURCE_CHANNEL,
            rpc::ChannelType::GCS_WORKER_DELTA_CHANNEL,
            rpc::ChannelType::RAY_ERROR_INFO_CHANNEL,
            rpc::ChannelType::RAY_LOG_CHANNEL,
            rpc::ChannelType::RAY_PYTHON_FUNCTION_CHANNEL,
        },
        /*periodical_runner=*/&pubsub_periodical_runner_,
        /*get_time_ms=*/[]() { return absl::GetCurrentTimeNanos() / 1e6; },
        /*subscriber_timeout_ms=*/RayConfig::instance().subscriber_timeout_ms(),
        /*publish_batch_size_=*/RayConfig::instance().publish_batch_size());
  }
  gcs_publisher_ =
      std::make_shared<GcsPublisher>(redis_client_, std::move(inner_publisher));
}

GcsServer::~GcsServer() { Stop(); }

void GcsServer::Start() {
  // Load gcs tables data asynchronously.
  auto gcs_init_data = std::make_shared<GcsInitData>(gcs_table_storage_);
  gcs_init_data->AsyncLoad([this, gcs_init_data] { DoStart(*gcs_init_data); });
}

void GcsServer::DoStart(const GcsInitData &gcs_init_data) {
  // Init gcs resource manager.
  InitGcsResourceManager(gcs_init_data);

  // Init gcs resource scheduler.
  InitGcsResourceScheduler();

  // Init gcs node manager.
  InitGcsNodeManager(gcs_init_data);

  // Init gcs heartbeat manager.
  InitGcsHeartbeatManager(gcs_init_data);

  // Init KV Manager
  InitKVManager();

  // Init Pub/Sub handler
  InitPubSubHandler();

  // Init RuntimeENv manager
  InitRuntimeEnvManager();

  // Init gcs job manager.
  InitGcsJobManager(gcs_init_data);

  // Init gcs placement group manager.
  InitGcsPlacementGroupManager(gcs_init_data);

  // Init gcs actor manager.
  InitGcsActorManager(gcs_init_data);

  // Init gcs worker manager.
  InitGcsWorkerManager();

  // Init task info handler.
  InitTaskInfoHandler();

  // Init stats handler.
  InitStatsHandler();

  // Init resource report polling.
  InitResourceReportPolling(gcs_init_data);

  // Init resource report broadcasting.
  InitResourceReportBroadcasting(gcs_init_data);

  // Install event listeners.
  InstallEventListeners();

  // Start RPC server when all tables have finished loading initial
  // data.
  rpc_server_.Run();

  // Store gcs rpc server address in redis.
  StoreGcsServerAddressInRedis();
  // Only after the rpc_server_ is running can the heartbeat manager
  // be run. Otherwise the node failure detector will mistake
  // some living nodes as dead as the timer inside node failure
  // detector is already run.
  gcs_heartbeat_manager_->Start();

  CollectStats();

  periodical_runner_.RunFnPeriodically(
      [this] {
        RAY_LOG(INFO) << GetDebugState();
        PrintAsioStats();
      },
      /*ms*/ RayConfig::instance().event_stats_print_interval_ms(),
      "GCSServer.deadline_timer.debug_state_event_stats_print");

  periodical_runner_.RunFnPeriodically(
      [this] { DumpDebugStateToFile(); },
      /*ms*/ RayConfig::instance().debug_dump_period_milliseconds(),
      "GCSServer.deadline_timer.debug_state_dump");

  is_started_ = true;
}

void GcsServer::Stop() {
  if (!is_stopped_) {
    RAY_LOG(INFO) << "Stopping GCS server.";
    // GcsHeartbeatManager should be stopped before RPCServer.
    // Because closing RPC server will cost several seconds, during this time,
    // GcsHeartbeatManager is still checking nodes' heartbeat timeout. Since RPC Server
    // won't handle heartbeat calls anymore, some nodes will be marked as dead during this
    // time, causing many nodes die after GCS's failure.
    gcs_heartbeat_manager_->Stop();

    gcs_resource_report_poller_->Stop();

    if (config_.grpc_based_resource_broadcast) {
      grpc_based_resource_broadcaster_->Stop();
    }

    // Shutdown the rpc server
    rpc_server_.Shutdown();

    is_stopped_ = true;
    RAY_LOG(INFO) << "GCS server stopped.";
  }
}

void GcsServer::InitGcsNodeManager(const GcsInitData &gcs_init_data) {
  RAY_CHECK(redis_client_ && gcs_table_storage_ && gcs_publisher_);
  gcs_node_manager_ = std::make_shared<GcsNodeManager>(gcs_publisher_, gcs_table_storage_,
                                                       raylet_client_pool_);
  // Initialize by gcs tables data.
  gcs_node_manager_->Initialize(gcs_init_data);
  // Register service.
  node_info_service_.reset(
      new rpc::NodeInfoGrpcService(main_service_, *gcs_node_manager_));
  rpc_server_.RegisterService(*node_info_service_);
}

void GcsServer::InitGcsHeartbeatManager(const GcsInitData &gcs_init_data) {
  RAY_CHECK(gcs_node_manager_);
  gcs_heartbeat_manager_ = std::make_shared<GcsHeartbeatManager>(
      heartbeat_manager_io_service_, /*on_node_death_callback=*/
      [this](const NodeID &node_id) {
        main_service_.post(
            [this, node_id] { return gcs_node_manager_->OnNodeFailure(node_id); },
            "GcsServer.NodeDeathCallback");
      });
  // Initialize by gcs tables data.
  gcs_heartbeat_manager_->Initialize(gcs_init_data);
  // Register service.
  heartbeat_info_service_.reset(new rpc::HeartbeatInfoGrpcService(
      heartbeat_manager_io_service_, *gcs_heartbeat_manager_));
  rpc_server_.RegisterService(*heartbeat_info_service_);
}

void GcsServer::InitGcsResourceManager(const GcsInitData &gcs_init_data) {
  RAY_CHECK(gcs_table_storage_ && gcs_publisher_);
  gcs_resource_manager_ = std::make_shared<GcsResourceManager>(
      main_service_, gcs_publisher_, gcs_table_storage_,
      !config_.grpc_based_resource_broadcast);
  // Initialize by gcs tables data.
  gcs_resource_manager_->Initialize(gcs_init_data);
  // Register service.
  node_resource_info_service_.reset(
      new rpc::NodeResourceInfoGrpcService(main_service_, *gcs_resource_manager_));
  rpc_server_.RegisterService(*node_resource_info_service_);
}

void GcsServer::InitGcsResourceScheduler() {
  RAY_CHECK(gcs_resource_manager_);
  gcs_resource_scheduler_ =
      std::make_shared<GcsResourceScheduler>(*gcs_resource_manager_);
}

void GcsServer::InitGcsJobManager(const GcsInitData &gcs_init_data) {
  RAY_CHECK(gcs_table_storage_ && gcs_publisher_);
  gcs_job_manager_ = std::make_unique<GcsJobManager>(gcs_table_storage_, gcs_publisher_,
                                                     *runtime_env_manager_);
  gcs_job_manager_->Initialize(gcs_init_data);

  // Register service.
  job_info_service_ =
      std::make_unique<rpc::JobInfoGrpcService>(main_service_, *gcs_job_manager_);
  rpc_server_.RegisterService(*job_info_service_);
}

void GcsServer::InitGcsActorManager(const GcsInitData &gcs_init_data) {
  RAY_CHECK(gcs_table_storage_ && gcs_publisher_ && gcs_node_manager_);
  std::unique_ptr<GcsActorSchedulerInterface> scheduler;
  auto schedule_failure_handler = [this](std::shared_ptr<GcsActor> actor,
                                         bool runtime_env_setup_failed) {
    // When there are no available nodes to schedule the actor the
    // gcs_actor_scheduler will treat it as failed and invoke this handler. In
    // this case, the actor manager should schedule the actor once an
    // eligible node is registered.
    gcs_actor_manager_->OnActorSchedulingFailed(std::move(actor),
                                                runtime_env_setup_failed);
  };
  auto schedule_success_handler = [this](std::shared_ptr<GcsActor> actor,
                                         const rpc::PushTaskReply &reply) {
    gcs_actor_manager_->OnActorCreationSuccess(std::move(actor), reply);
  };
  auto client_factory = [this](const rpc::Address &address) {
    return std::make_shared<rpc::CoreWorkerClient>(address, client_call_manager_);
  };

  if (RayConfig::instance().gcs_actor_scheduling_enabled()) {
    RAY_CHECK(gcs_resource_manager_ && gcs_resource_scheduler_);
    scheduler = std::make_unique<GcsBasedActorScheduler>(
        main_service_, gcs_table_storage_->ActorTable(), *gcs_node_manager_,
        gcs_resource_manager_, gcs_resource_scheduler_, schedule_failure_handler,
        schedule_success_handler, raylet_client_pool_, client_factory);
  } else {
    scheduler = std::make_unique<RayletBasedActorScheduler>(
        main_service_, gcs_table_storage_->ActorTable(), *gcs_node_manager_,
        schedule_failure_handler, schedule_success_handler, raylet_client_pool_,
        client_factory);
  }
  gcs_actor_manager_ = std::make_shared<GcsActorManager>(
      main_service_, std::move(scheduler), gcs_table_storage_, gcs_publisher_,
      *runtime_env_manager_,
      [this](const ActorID &actor_id) {
        gcs_placement_group_manager_->CleanPlacementGroupIfNeededWhenActorDead(actor_id);
      },
      [this](const JobID &job_id) { return gcs_job_manager_->GetRayNamespace(job_id); },
      [this](std::function<void(void)> fn, boost::posix_time::milliseconds delay) {
        boost::asio::deadline_timer timer(main_service_);
        timer.expires_from_now(delay);
        timer.async_wait([fn](const boost::system::error_code &error) {
          if (error != boost::asio::error::operation_aborted) {
            fn();
          } else {
            RAY_LOG(WARNING)
                << "The GCS actor metadata garbage collector timer failed to fire. This "
                   "could old actor metadata not being properly cleaned up. For more "
                   "information, check logs/gcs_server.err and logs/gcs_server.out";
          }
        });
      },
      [this](const rpc::Address &address) {
        return std::make_shared<rpc::CoreWorkerClient>(address, client_call_manager_);
      });

  // Initialize by gcs tables data.
  gcs_actor_manager_->Initialize(gcs_init_data);
  // Register service.
  actor_info_service_.reset(
      new rpc::ActorInfoGrpcService(main_service_, *gcs_actor_manager_));
  rpc_server_.RegisterService(*actor_info_service_);
}

void GcsServer::InitGcsPlacementGroupManager(const GcsInitData &gcs_init_data) {
  RAY_CHECK(gcs_table_storage_ && gcs_node_manager_);
  auto scheduler = std::make_shared<GcsPlacementGroupScheduler>(
      main_service_, gcs_table_storage_, *gcs_node_manager_, *gcs_resource_manager_,
      *gcs_resource_scheduler_, raylet_client_pool_);

  gcs_placement_group_manager_ = std::make_shared<GcsPlacementGroupManager>(
      main_service_, scheduler, gcs_table_storage_, *gcs_resource_manager_,
      [this](const JobID &job_id) { return gcs_job_manager_->GetRayNamespace(job_id); });
  // Initialize by gcs tables data.
  gcs_placement_group_manager_->Initialize(gcs_init_data);
  // Register service.
  placement_group_info_service_.reset(new rpc::PlacementGroupInfoGrpcService(
      main_service_, *gcs_placement_group_manager_));
  rpc_server_.RegisterService(*placement_group_info_service_);
}

void GcsServer::StoreGcsServerAddressInRedis() {
  std::string ip = config_.node_ip_address;
  if (ip.empty()) {
    ip = GetValidLocalIp(
        GetPort(),
        RayConfig::instance().internal_gcs_service_connect_wait_milliseconds());
  }
  std::string address = ip + ":" + std::to_string(GetPort());
  RAY_LOG(INFO) << "Gcs server address = " << address;

  RAY_CHECK_OK(redis_client_->GetPrimaryContext()->RunArgvAsync(
      {"SET", "GcsServerAddress", address}));
  RAY_LOG(INFO) << "Finished setting gcs server address: " << address;
}

void GcsServer::InitTaskInfoHandler() {
  RAY_CHECK(gcs_table_storage_ && gcs_publisher_);
  task_info_handler_.reset(
      new rpc::DefaultTaskInfoHandler(gcs_table_storage_, gcs_publisher_));
  // Register service.
  task_info_service_.reset(
      new rpc::TaskInfoGrpcService(main_service_, *task_info_handler_));
  rpc_server_.RegisterService(*task_info_service_);
}

void GcsServer::InitResourceReportPolling(const GcsInitData &gcs_init_data) {
  gcs_resource_report_poller_.reset(new GcsResourceReportPoller(
      raylet_client_pool_, [this](const rpc::ResourcesData &report) {
        gcs_resource_manager_->UpdateFromResourceReport(report);
      }));

  gcs_resource_report_poller_->Initialize(gcs_init_data);
  gcs_resource_report_poller_->Start();
}

void GcsServer::InitResourceReportBroadcasting(const GcsInitData &gcs_init_data) {
  if (config_.grpc_based_resource_broadcast) {
    grpc_based_resource_broadcaster_.reset(new GrpcBasedResourceBroadcaster(
        raylet_client_pool_,
        [this](rpc::ResourceUsageBroadcastData &buffer) {
          gcs_resource_manager_->GetResourceUsageBatchForBroadcast(buffer);
        }

        ));

    grpc_based_resource_broadcaster_->Initialize(gcs_init_data);
    grpc_based_resource_broadcaster_->Start();
  }
}

void GcsServer::InitStatsHandler() {
  RAY_CHECK(gcs_table_storage_);
  stats_handler_.reset(new rpc::DefaultStatsHandler(gcs_table_storage_));
  // Register service.
  stats_service_.reset(new rpc::StatsGrpcService(main_service_, *stats_handler_));
  rpc_server_.RegisterService(*stats_service_);
}

void GcsServer::InitKVManager() {
  std::unique_ptr<InternalKVInterface> instance;
<<<<<<< HEAD
  // TODO (yic): Use a factory with configs
  if (RayConfig::instance().gcs_storage() == "redis") {
    instance = std::make_unique<RedisInternalKV>(redis_client_.get());
  } else if (RayConfig::instance().gcs_storage() == "memory") {
    instance = std::make_unique<MemoryInternalKV>(&main_service_);
=======
  if (RayConfig::instance().gcs_storage() == "redis") {
    instance = std::make_unique<RedisInternalKV>(redis_client_.get());
  } else if (RayConfig::instance().gcs_storage() == "memory") {
    instance = std::make_unique<MemoryInternalKV>(main_service_);
>>>>>>> 22ccc6b3
  } else {
    RAY_LOG(FATAL) << "Unsupported gcs storage: " << RayConfig::instance().gcs_storage();
  }

  kv_manager_ = std::make_unique<GcsInternalKVManager>(std::move(instance));
  kv_service_ = std::make_unique<rpc::InternalKVGrpcService>(main_service_, *kv_manager_);
  // Register service.
  rpc_server_.RegisterService(*kv_service_);
}

// TODO: Investigating optimal threading for PubSub, e.g. separate io_context.
void GcsServer::InitPubSubHandler() {
  pubsub_handler_ = std::make_unique<InternalPubSubHandler>(gcs_publisher_);
  pubsub_service_ =
      std::make_unique<rpc::InternalPubSubGrpcService>(main_service_, *pubsub_handler_);
  // Register service.
  rpc_server_.RegisterService(*pubsub_service_);
}

void GcsServer::InitRuntimeEnvManager() {
  runtime_env_manager_ = std::make_unique<RuntimeEnvManager>(
      /*deleter=*/[this](const std::string &plugin_uri, auto callback) {
        // A valid runtime env URI is of the form "plugin|protocol://hash".
        std::string plugin_sep = "|";
        std::string protocol_sep = "://";
        auto plugin_end_pos = plugin_uri.find(plugin_sep);
        auto protocol_end_pos = plugin_uri.find(protocol_sep);
        if (protocol_end_pos == std::string::npos ||
            plugin_end_pos == std::string::npos) {
          RAY_LOG(ERROR) << "Plugin URI must be of form "
                         << "<plugin>|<protocol>://<hash>, got " << plugin_uri;
          callback(false);
        } else {
          auto protocol_pos = plugin_end_pos + plugin_sep.size();
          int protocol_len = protocol_end_pos - protocol_pos;
          auto protocol = plugin_uri.substr(protocol_pos, protocol_len);
          if (protocol != "gcs") {
            // Some URIs do not correspond to files in the GCS.  Skip deletion for these.
            callback(true);
          } else {
            auto uri = plugin_uri.substr(protocol_pos);
            this->kv_manager_->GetInstance().Del(
<<<<<<< HEAD
                uri, [cb = std::move(cb)](bool deleted) { cb(false); });
=======
                uri, [callback = std::move(callback)](bool deleted) { callback(false); });
>>>>>>> 22ccc6b3
          }
        }
      });
}

void GcsServer::InitGcsWorkerManager() {
  gcs_worker_manager_ =
      std::make_unique<GcsWorkerManager>(gcs_table_storage_, gcs_publisher_);
  // Register service.
  worker_info_service_.reset(
      new rpc::WorkerInfoGrpcService(main_service_, *gcs_worker_manager_));
  rpc_server_.RegisterService(*worker_info_service_);
}

void GcsServer::InstallEventListeners() {
  // Install node event listeners.
  gcs_node_manager_->AddNodeAddedListener([this](std::shared_ptr<rpc::GcsNodeInfo> node) {
    // Because a new node has been added, we need to try to schedule the pending
    // placement groups and the pending actors.
    gcs_resource_manager_->OnNodeAdd(*node);
    gcs_placement_group_manager_->OnNodeAdd(NodeID::FromBinary(node->node_id()));
    gcs_actor_manager_->SchedulePendingActors();
    gcs_heartbeat_manager_->AddNode(NodeID::FromBinary(node->node_id()));
    gcs_resource_report_poller_->HandleNodeAdded(*node);
    if (config_.grpc_based_resource_broadcast) {
      grpc_based_resource_broadcaster_->HandleNodeAdded(*node);
    }
  });
  gcs_node_manager_->AddNodeRemovedListener(
      [this](std::shared_ptr<rpc::GcsNodeInfo> node) {
        auto node_id = NodeID::FromBinary(node->node_id());
        // All of the related placement groups and actors should be reconstructed when a
        // node is removed from the GCS.
        gcs_resource_manager_->OnNodeDead(node_id);
        gcs_placement_group_manager_->OnNodeDead(node_id);
        gcs_actor_manager_->OnNodeDead(node_id);
        raylet_client_pool_->Disconnect(NodeID::FromBinary(node->node_id()));
        gcs_resource_report_poller_->HandleNodeRemoved(*node);
        if (config_.grpc_based_resource_broadcast) {
          grpc_based_resource_broadcaster_->HandleNodeRemoved(*node);
        }
      });

  // Install worker event listener.
  gcs_worker_manager_->AddWorkerDeadListener(
      [this](std::shared_ptr<rpc::WorkerTableData> worker_failure_data) {
        auto &worker_address = worker_failure_data->worker_address();
        auto worker_id = WorkerID::FromBinary(worker_address.worker_id());
        auto node_id = NodeID::FromBinary(worker_address.raylet_id());
        const rpc::RayException *creation_task_exception = nullptr;
        if (worker_failure_data->has_creation_task_exception()) {
          creation_task_exception = &worker_failure_data->creation_task_exception();
        }
        gcs_actor_manager_->OnWorkerDead(node_id, worker_id,
                                         worker_failure_data->exit_type(),
                                         creation_task_exception);
      });

  // Install job event listeners.
  gcs_job_manager_->AddJobFinishedListener([this](std::shared_ptr<JobID> job_id) {
    gcs_actor_manager_->OnJobFinished(*job_id);
    gcs_placement_group_manager_->CleanPlacementGroupIfNeededWhenJobDead(*job_id);
  });

  // Install scheduling event listeners.
  if (RayConfig::instance().gcs_actor_scheduling_enabled()) {
    gcs_resource_manager_->AddResourcesChangedListener([this] {
      main_service_.post([this] {
        // Because resources have been changed, we need to try to schedule the pending
        // actors.
        gcs_actor_manager_->SchedulePendingActors();
      });
    });
  }
}

void GcsServer::CollectStats() {
  gcs_actor_manager_->CollectStats();
  gcs_placement_group_manager_->CollectStats();
  execute_after(
      main_service_, [this] { CollectStats(); },
      (RayConfig::instance().metrics_report_interval_ms() / 2) /* milliseconds */);
}

void GcsServer::DumpDebugStateToFile() const {
  std::fstream fs;
  fs.open(config_.log_dir + "/debug_state_gcs.txt",
          std::fstream::out | std::fstream::trunc);
  fs << GetDebugState() << "\n\n";
  fs << main_service_.StatsString();
  fs.close();
}

std::string GcsServer::GetDebugState() const {
  std::ostringstream stream;
  stream << gcs_node_manager_->DebugString() << "\n\n"
         << gcs_actor_manager_->DebugString() << "\n\n"
         << gcs_resource_manager_->DebugString() << "\n\n"
         << gcs_placement_group_manager_->DebugString() << "\n\n"
         << gcs_publisher_->DebugString() << "\n\n";

  if (config_.grpc_based_resource_broadcast) {
    stream << grpc_based_resource_broadcaster_->DebugString();
  }
  return stream.str();
}

void GcsServer::PrintAsioStats() {
  /// If periodic asio stats print is enabled, it will print it.
  const auto event_stats_print_interval_ms =
      RayConfig::instance().event_stats_print_interval_ms();
  if (event_stats_print_interval_ms != -1 && RayConfig::instance().event_stats()) {
    RAY_LOG(INFO) << "Event stats:\n\n" << main_service_.StatsString() << "\n\n";
  }
}

}  // namespace gcs
}  // namespace ray<|MERGE_RESOLUTION|>--- conflicted
+++ resolved
@@ -421,18 +421,11 @@
 
 void GcsServer::InitKVManager() {
   std::unique_ptr<InternalKVInterface> instance;
-<<<<<<< HEAD
   // TODO (yic): Use a factory with configs
   if (RayConfig::instance().gcs_storage() == "redis") {
     instance = std::make_unique<RedisInternalKV>(redis_client_.get());
   } else if (RayConfig::instance().gcs_storage() == "memory") {
-    instance = std::make_unique<MemoryInternalKV>(&main_service_);
-=======
-  if (RayConfig::instance().gcs_storage() == "redis") {
-    instance = std::make_unique<RedisInternalKV>(redis_client_.get());
-  } else if (RayConfig::instance().gcs_storage() == "memory") {
     instance = std::make_unique<MemoryInternalKV>(main_service_);
->>>>>>> 22ccc6b3
   } else {
     RAY_LOG(FATAL) << "Unsupported gcs storage: " << RayConfig::instance().gcs_storage();
   }
@@ -475,11 +468,7 @@
           } else {
             auto uri = plugin_uri.substr(protocol_pos);
             this->kv_manager_->GetInstance().Del(
-<<<<<<< HEAD
-                uri, [cb = std::move(cb)](bool deleted) { cb(false); });
-=======
                 uri, [callback = std::move(callback)](bool deleted) { callback(false); });
->>>>>>> 22ccc6b3
           }
         }
       });
