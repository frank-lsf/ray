--- conflicted
+++ resolved
@@ -326,15 +326,11 @@
     print_on_execution_start: bool = True
     s3_try_create_dir: bool = DEFAULT_S3_TRY_CREATE_DIR
     wait_for_min_actors_s: int = DEFAULT_WAIT_FOR_MIN_ACTORS_S
-<<<<<<< HEAD
     is_budget_policy: bool = True
     is_conservative_policy: bool = False
-    retried_io_errors: List[str] = DEFAULT_RETRIED_IO_ERRORS
-=======
     retried_io_errors: List[str] = field(
         default_factory=lambda: list(DEFAULT_RETRIED_IO_ERRORS)
     )
->>>>>>> 0b1d0d8f
 
     def __post_init__(self):
         # The additonal ray remote args that should be added to
