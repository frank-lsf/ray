from abc import ABC, abstractmethod
from typing import Any, Callable, Dict, Iterator, List, Optional, Union

import ray
from .ref_bundle import RefBundle
from ray._raylet import ObjectRefGenerator
from ray.data._internal.execution.autoscaler.autoscaling_actor_pool import (
    AutoscalingActorPool,
)
from ray.data._internal.execution.interfaces.execution_options import (
    ExecutionOptions,
    ExecutionResources,
)
from ray.data._internal.execution.interfaces.op_runtime_metrics import OpRuntimeMetrics
from ray.data._internal.logical.interfaces import LogicalOperator, Operator
from ray.data._internal.stats import StatsDict
from ray.data.context import DataContext

# TODO(hchen): Ray Core should have a common interface for these two types.
Waitable = Union[ray.ObjectRef, ObjectRefGenerator]


class OpTask(ABC):
    """Abstract class that represents a task that is created by an PhysicalOperator.

    The task can be either a regular task or an actor task.
    """

    def __init__(self, task_index: int):
        self._task_index = task_index

    def task_index(self) -> int:
        """Return the index of the task."""
        return self._task_index

    @abstractmethod
    def get_waitable(self) -> Waitable:
        """Return the ObjectRef or ObjectRefGenerator to wait on."""
        pass


class DataOpTask(OpTask):
    """Represents an OpTask that handles Block data."""

    def __init__(
        self,
        task_index: int,
        streaming_gen: ObjectRefGenerator,
        output_ready_callback: Callable[[RefBundle], None],
        task_done_callback: Callable[[Optional[Exception]], None],
    ):
        """
        Args:
            streaming_gen: The streaming generator of this task. It should yield blocks.
            output_ready_callback: The callback to call when a new RefBundle is output
                from the generator.
            task_done_callback: The callback to call when the task is done.
        """
        super().__init__(task_index)
        # TODO(hchen): Right now, the streaming generator is required to yield a Block
        # and a BlockMetadata each time. We should unify task submission with an unified
        # interface. So each individual operator don't need to take care of the
        # BlockMetadata.
        self._streaming_gen = streaming_gen
        self._output_ready_callback = output_ready_callback
        self._task_done_callback = task_done_callback

    def get_waitable(self) -> ObjectRefGenerator:
        return self._streaming_gen

    def on_data_ready(self, max_bytes_to_read: Optional[int]) -> int:
        """Callback when data is ready to be read from the streaming generator.

        Args:
            max_bytes_to_read: Max bytes of blocks to read. If None, all available
                will be read.
        Returns: The number of blocks read.
        """
        bytes_read = 0
        while max_bytes_to_read is None or bytes_read < max_bytes_to_read:
            try:
                block_ref = self._streaming_gen._next_sync(0)
                if block_ref.is_nil():
                    # The generator currently doesn't have new output.
                    # And it's not stopped yet.
                    break
            except StopIteration:
                self._task_done_callback(None)
                break

            try:
                meta = ray.get(next(self._streaming_gen))
            except StopIteration:
                # The generator should always yield 2 values (block and metadata)
                # each time. If we get a StopIteration here, it means an error
                # happened in the task.
                # And in this case, the block_ref is the exception object.
                # TODO(hchen): Ray Core should have a better interface for
                # detecting and obtaining the exception.
                try:
                    ray.get(block_ref)
                    assert False, "Above ray.get should raise an exception."
                except Exception as ex:
                    self._task_done_callback(ex)
                    raise ex from None
            self._output_ready_callback(
                RefBundle([(block_ref, meta)], owns_blocks=True)
            )
            bytes_read += meta.size_bytes
        return bytes_read


class MetadataOpTask(OpTask):
    """Represents an OpTask that only handles metadata, instead of Block data."""

    def __init__(
        self,
        task_index: int,
        object_ref: ray.ObjectRef,
        task_done_callback: Callable[[], None],
    ):
        """
        Args:
            object_ref: The ObjectRef of the task.
            task_done_callback: The callback to call when the task is done.
        """
        super().__init__(task_index)
        self._object_ref = object_ref
        self._task_done_callback = task_done_callback

    def get_waitable(self) -> ray.ObjectRef:
        return self._object_ref

    def on_task_finished(self):
        """Callback when the task is finished."""
        self._task_done_callback()


class PhysicalOperator(Operator):
    """Abstract class for physical operators.

    An operator transforms one or more input streams of RefBundles into a single
    output stream of RefBundles.

    Physical operators are stateful and non-serializable; they live on the driver side
    of the Dataset only.

    Here's a simple example of implementing a basic "Map" operator:

        class MapOperator(PhysicalOperator):
            def __init__(self):
                self.active_tasks = []

            def add_input(self, refs, _):
                self.active_tasks.append(map_task.remote(refs))

            def has_next(self):
                ready, _ = ray.wait(self.active_tasks, timeout=0)
                return len(ready) > 0

            def get_next(self):
                ready, remaining = ray.wait(self.active_tasks, num_returns=1)
                self.active_tasks = remaining
                return ready[0]

    Note that the above operator fully supports both bulk and streaming execution,
    since `add_input` and `get_next` can be called in any order. In bulk execution
    (now deprecated), all inputs would be added up-front, but in streaming
    execution (now the default execution mode) the calls could be interleaved.
    """

    def __init__(
        self,
        name: str,
        input_dependencies: List["PhysicalOperator"],
        target_max_block_size: Optional[int],
    ):
        super().__init__(name, input_dependencies)

        for x in input_dependencies:
            assert isinstance(x, PhysicalOperator), x
        self._inputs_complete = not input_dependencies
        self._target_max_block_size = target_max_block_size
        self._started = False
        self._in_task_submission_backpressure = False
        self._in_task_output_backpressure = False
        self._metrics = OpRuntimeMetrics(self)
        self._estimated_num_output_bundles = None
        self._estimated_output_num_rows = None
        self._execution_completed = False
<<<<<<< HEAD
        self._num_active_tasks_window = []
=======
        # The LogicalOperator(s) which were translated to create this PhysicalOperator.
        # Set via `PhysicalOperator.set_logical_operators()`.
        self._logical_operators: List[LogicalOperator] = []
>>>>>>> 0b1d0d8f

    def __reduce__(self):
        raise ValueError("Operator is not serializable.")

    # Override the following 3 methods to correct type hints.

    @property
    def input_dependencies(self) -> List["PhysicalOperator"]:
        return super().input_dependencies  # type: ignore

    @property
    def output_dependencies(self) -> List["PhysicalOperator"]:
        return super().output_dependencies  # type: ignore

    def post_order_iter(self) -> Iterator["PhysicalOperator"]:
        return super().post_order_iter()  # type: ignore

    def set_logical_operators(
        self,
        *logical_ops: LogicalOperator,
    ):
        self._logical_operators = list(logical_ops)

    @property
    def target_max_block_size(self) -> Optional[int]:
        """
        Target max block size output by this operator. If this returns None,
        then the default from DataContext should be used.
        """
        return self._target_max_block_size

    @property
    def actual_target_max_block_size(self) -> int:
        """
        The actual target max block size output by this operator.
        """
        target_max_block_size = self._target_max_block_size
        if target_max_block_size is None:
            target_max_block_size = DataContext.get_current().target_max_block_size
        return target_max_block_size

    def set_target_max_block_size(self, target_max_block_size: Optional[int]):
        self._target_max_block_size = target_max_block_size

    def mark_execution_completed(self):
        """Manually mark this operator has completed execution."""
        self._execution_completed = True

    def completed(self) -> bool:
        """Return True when this operator is completed.

        An operator is completed the operator has stopped execution and all
        outputs are taken.
        """
        if not self._execution_completed:
            if self._inputs_complete and self.num_active_tasks() == 0:
                # If all inputs are complete and there are no active tasks,
                # then the operator has completed execution.
                self._execution_completed = True
        return self._execution_completed and not self.has_next()

    def get_stats(self) -> StatsDict:
        """Return recorded execution stats for use with DatasetStats."""
        raise NotImplementedError

    @property
    def metrics(self) -> OpRuntimeMetrics:
        """Returns the runtime metrics of this operator."""
        self._metrics._extra_metrics = self._extra_metrics()
        return self._metrics

    def _extra_metrics(self) -> Dict[str, Any]:
        """Subclasses should override this method to report extra metrics
        that are specific to them."""
        return {}

    def progress_str(self) -> str:
        """Return any extra status to be displayed in the operator progress bar.

        For example, `<N> actors` to show current number of actors in an actor pool.
        """
        return ""

    def num_outputs_total(self) -> Optional[int]:
        """Returns the total number of output bundles of this operator,
        or ``None`` if unable to provide a reasonable estimate (for example,
        if no tasks have finished yet).

        The value returned may be an estimate based off the consumption so far.
        This is useful for reporting progress.

        Subclasses should either override this method, or update
        ``self._estimated_num_output_bundles`` appropriately.
        """
        return self._estimated_num_output_bundles

    def num_output_rows_total(self) -> Optional[int]:
        """Returns the total number of output rows of this operator,
        or ``None`` if unable to provide a reasonable estimate (for example,
        if no tasks have finished yet).

        The value returned may be an estimate based off the consumption so far.
        This is useful for reporting progress.

        Subclasses should either override this method, or update
        ``self._estimated_output_num_rows`` appropriately.
        """
        return self._estimated_output_num_rows

    def start(self, options: ExecutionOptions) -> None:
        """Called by the executor when execution starts for an operator.

        Args:
            options: The global options used for the overall execution.
        """
        self._started = True

    def should_add_input(self) -> bool:
        """Return whether it is desirable to add input to this operator right now.

        Operators can customize the implementation of this method to apply additional
        backpressure (e.g., waiting for internal actors to be created).
        """
        return True

    def add_input(self, refs: RefBundle, input_index: int) -> None:
        """Called when an upstream result is available.

        Inputs may be added in any order, and calls to `add_input` may be interleaved
        with calls to `get_next` / `has_next` to implement streaming execution.

        Subclasses should override `_add_input_inner` instead of this method.

        Args:
            refs: The ref bundle that should be added as input.
            input_index: The index identifying the input dependency producing the
                input. For most operators, this is always `0` since there is only
                one upstream input operator.
        """
        self._metrics.on_input_received(refs)
        self._add_input_inner(refs, input_index)

    def _add_input_inner(self, refs: RefBundle, input_index: int) -> None:
        """Subclasses should override this method to implement `add_input`."""
        raise NotImplementedError

    def input_done(self, input_index: int) -> None:
        """Called when the upstream operator at index `input_index` has completed().

        After this is called, the executor guarantees that no more inputs will be added
        via `add_input` for the given input index.
        """
        pass

    def all_inputs_done(self) -> None:
        """Called when all upstream operators have completed().

        After this is called, the executor guarantees that no more inputs will be added
        via `add_input` for any input index.
        """
        self._inputs_complete = True

    def has_next(self) -> bool:
        """Returns when a downstream output is available.

        When this returns true, it is safe to call `get_next()`.
        """
        raise NotImplementedError

    def get_next(self) -> RefBundle:
        """Get the next downstream output.

        It is only allowed to call this if `has_next()` has returned True.

        Subclasses should override `_get_next_inner` instead of this method.
        """
        output = self._get_next_inner()
        self._metrics.on_output_taken(output)
        return output

    def _get_next_inner(self) -> RefBundle:
        """Subclasses should override this method to implement `get_next`."""
        raise NotImplementedError

    def get_active_tasks(self) -> List[OpTask]:
        """Get a list of the active tasks of this operator.

        Subclasses should return *all* running normal/actor tasks. The
        StreamingExecutor will wait on these tasks and trigger callbacks.
        """
        return []

    def num_active_tasks(self) -> int:
        """Return the number of active tasks.

        This method is used for 2 purposes:
        * Determine if this operator is completed.
        * Displaying active task info in the progress bar.
        Thus, the return value can be less than `len(get_active_tasks())`,
        if some tasks are not needed for the above purposes. E.g., for the
        actor pool map operator, readiness checking tasks can be excluded
        from `num_active_tasks`, but they should be included in
        `get_active_tasks`.

        Subclasses can override this as a performance optimization.
        """
        return len(self.get_active_tasks())

    def throttling_disabled(self) -> bool:
        """Whether to disable resource throttling for this operator.

        This should return True for operators that only manipulate bundle metadata
        (e.g., the OutputSplitter operator). This hints to the execution engine that
        these operators should not be throttled based on resource usage.
        """
        return False

    def internal_queue_size(self) -> int:
        """If the operator has an internal input queue, return its size.

        This is used to report tasks pending submission to actor pools.
        """
        return 0

    def shutdown(self) -> None:
        """Abort execution and release all resources used by this operator.

        This release any Ray resources acquired by this operator such as active
        tasks, actors, and objects.
        """
        if not self._started:
            raise ValueError("Operator must be started before being shutdown.")

    def current_processor_usage(self) -> ExecutionResources:
        """Returns the current estimated CPU and GPU usage of this operator, excluding
        object store memory.

        This method is called by the executor to decide how to allocate processors
        between different operators.
        """
        return ExecutionResources(0, 0, 0)

    def running_processor_usage(self) -> ExecutionResources:
        """Returns the estimated running CPU and GPU usage of this operator, excluding
        object store memory.

        This method is called by the resource manager and the streaming
        executor to display the number of currently running CPUs and GPUs in the
        progress bar.

        Note, this method returns `current_processor_usage() -
        pending_processor_usage()` by default. Subclasses should only override
        `pending_processor_usage()` if needed.
        """
        usage = self.current_processor_usage()
        usage = usage.subtract(self.pending_processor_usage())
        return usage

    def pending_processor_usage(self) -> ExecutionResources:
        """Returns the estimated pending CPU and GPU usage of this operator, excluding
        object store memory.

        This method is called by the resource manager and the streaming
        executor to display the number of currently pending actors in the
        progress bar.
        """
        return ExecutionResources(0, 0, 0)

    def base_resource_usage(self) -> ExecutionResources:
        """Returns the minimum amount of resources required for execution.

        For example, an operator that creates an actor pool requiring 8 GPUs could
        return ExecutionResources(gpu=8) as its base usage.
        """
        return ExecutionResources()

    def incremental_resource_usage(self) -> ExecutionResources:
        """Returns the incremental resources required for processing another input.

        For example, an operator that launches a task per input could return
        ExecutionResources(cpu=1) as its incremental usage.
        """
        return ExecutionResources()

    def notify_in_task_submission_backpressure(self, in_backpressure: bool) -> None:
        """Called periodically from the executor to update internal in backpressure
        status for stats collection purposes.

        Args:
            in_backpressure: Value this operator's in_backpressure should be set to.
        """
        # only update on change to in_backpressure
        if self._in_task_submission_backpressure != in_backpressure:
            self._metrics.on_toggle_task_submission_backpressure(in_backpressure)
            self._in_task_submission_backpressure = in_backpressure

    def get_autoscaling_actor_pools(self) -> List[AutoscalingActorPool]:
        """Return a list of `AutoscalingActorPool`s managed by this operator."""
        return []

    def implements_accurate_memory_accounting(self) -> bool:
        """Return whether this operator implements accurate memory accounting.

        An operator that implements accurate memory accounting should should properly
        report its memory usage via the following APIs:
          - `self._metrics.on_input_queued`.
          - `self._metrics.on_input_dequeued`.
          - `self._metrics.on_output_queued`.
          - `self._metrics.on_output_dequeued`.
        """
        # TODO(hchen): Currently we only enable `ReservationOpResourceAllocator` when
        # all operators in the dataset have implemented accurate memory accounting.
        # Eventually all operators should implement accurate memory accounting.
        return False

    def supports_fusion(self) -> bool:
        """Returns ```True``` if this operator can be fused with other operators."""
        return False

    def update_resource_usage(self) -> None:
        """Updates resource usage of this operator at runtime.

        This method will be called at runtime in each StreamingExecutor iteration.
        Subclasses can override it to account for dynamic resource usage updates due to
        restarting actors, retrying tasks, lost objects, etc.
        """
        pass

    def actor_info_progress_str(self) -> str:
        """Returns Actor progress strings for Alive, Restarting and Pending Actors.

        This method will be called in summary_str API in OpState. Subcallses can
        override it to return Actor progress strings for Alive, Restarting and Pending
        Actors.
        """
        return ""<|MERGE_RESOLUTION|>--- conflicted
+++ resolved
@@ -188,13 +188,10 @@
         self._estimated_num_output_bundles = None
         self._estimated_output_num_rows = None
         self._execution_completed = False
-<<<<<<< HEAD
         self._num_active_tasks_window = []
-=======
         # The LogicalOperator(s) which were translated to create this PhysicalOperator.
         # Set via `PhysicalOperator.set_logical_operators()`.
         self._logical_operators: List[LogicalOperator] = []
->>>>>>> 0b1d0d8f
 
     def __reduce__(self):
         raise ValueError("Operator is not serializable.")
