import time
from dataclasses import Field, dataclass, field
from enum import Enum
from typing import TYPE_CHECKING, Any, Dict, List, Optional

import ray
from ray.data._internal.execution.interfaces.ref_bundle import RefBundle
from ray.data._internal.memory_tracing import trace_allocation

if TYPE_CHECKING:
    from ray.data._internal.execution.interfaces.physical_operator import (
        PhysicalOperator,
    )


# A metadata key used to mark a dataclass field as a metric.
_IS_FIELD_METRIC_KEY = "__is_metric"
# Metadata keys used to store information about a metric.
_METRIC_FIELD_DESCRIPTION_KEY = "__metric_description"
_METRIC_FIELD_METRICS_GROUP_KEY = "__metric_metrics_group"
_METRIC_FIELD_IS_MAP_ONLY_KEY = "__metric_is_map_only"

_METRICS: List["MetricDefinition"] = []


class MetricsGroup(Enum):
    INPUTS = "inputs"
    OUTPUTS = "outputs"
    TASKS = "tasks"
    OBJECT_STORE_MEMORY = "object_store_memory"
    MISC = "misc"


@dataclass(frozen=True)
class MetricDefinition:
    """Metadata for a metric.

    Args:
        name: The name of the metric.
        description: A human-readable description of the metric, also used as the chart
            description on the Ray Data dashboard.
        metrics_group: The group of the metric, used to organize metrics into groups in
            'StatsActor' and on the Ray Data dashboard.
        map_only: Whether the metric is only measured for 'MapOperators'.
    """

    name: str
    description: str
    metrics_group: str
    # TODO: Let's refactor this parameter so it isn't tightly coupled with a specific
    # operator type (MapOperator).
    map_only: bool = False


def metric_field(
    *,
    description: str,
    metrics_group: str,
    map_only: bool = False,
    **field_kwargs,
):
    """A dataclass field that represents a metric."""
    metadata = field_kwargs.get("metadata", {})

    metadata[_IS_FIELD_METRIC_KEY] = True

    metadata[_METRIC_FIELD_DESCRIPTION_KEY] = description
    metadata[_METRIC_FIELD_METRICS_GROUP_KEY] = metrics_group
    metadata[_METRIC_FIELD_IS_MAP_ONLY_KEY] = map_only

    return field(metadata=metadata, **field_kwargs)


def metric_property(
    *,
    description: str,
    metrics_group: str,
    map_only: bool = False,
):
    """A property that represents a metric."""

    def wrap(func):
        metric = MetricDefinition(
            name=func.__name__,
            description=description,
            metrics_group=metrics_group,
            map_only=map_only,
        )

        _METRICS.append(metric)

        return property(func)

    return wrap


@dataclass
class RunningTaskInfo:
    inputs: RefBundle
    num_outputs: int
    bytes_outputs: int


class OpRuntimesMetricsMeta(type):
    def __init__(cls, name, bases, dict):
        # NOTE: `Field.name` isn't set until the dataclass is created, so we can't
        # create the metrics in `metric_field` directly.
        super().__init__(name, bases, dict)

        # Iterate over the attributes and methods of 'OpRuntimeMetrics'.
        for name, value in dict.items():
            # If an attribute is a dataclass field and has _IS_FIELD_METRIC_KEY in its
            # metadata, then create a metric from the field metadata and add it to the
            # list of metrics. See also the 'metric_field' function.
            if isinstance(value, Field) and value.metadata.get(_IS_FIELD_METRIC_KEY):
                metric = MetricDefinition(
                    name=name,
                    description=value.metadata[_METRIC_FIELD_DESCRIPTION_KEY],
                    metrics_group=value.metadata[_METRIC_FIELD_METRICS_GROUP_KEY],
                    map_only=value.metadata[_METRIC_FIELD_IS_MAP_ONLY_KEY],
                )
                _METRICS.append(metric)


@dataclass
class OpRuntimeMetrics(metaclass=OpRuntimesMetricsMeta):
    """Runtime metrics for a 'PhysicalOperator'.

    Metrics are updated dynamically during the execution of the Dataset.
    This class can be used for either observablity or scheduling purposes.

    DO NOT modify the fields of this class directly. Instead, use the provided
    callback methods.
    """

    # TODO(hchen): Fields tagged with "map_only" currently only work for MapOperator.
    # We should make them work for all operators by unifying the task execution code.

    # === Inputs-related metrics ===
    num_inputs_received: int = metric_field(
        default=0,
        description="Number of input blocks received by operator.",
        metrics_group=MetricsGroup.INPUTS,
    )
    bytes_inputs_received: int = metric_field(
        default=0,
        description="Byte size of input blocks received by operator.",
        metrics_group=MetricsGroup.INPUTS,
    )
    num_task_inputs_processed: int = metric_field(
        default=0,
        description=(
            "Number of input blocks that operator's tasks have finished processing."
        ),
        metrics_group=MetricsGroup.INPUTS,
        map_only=True,
    )
    bytes_task_inputs_processed: int = metric_field(
        default=0,
        description=(
            "Byte size of input blocks that operator's tasks have finished processing."
        ),
        metrics_group=MetricsGroup.INPUTS,
        map_only=True,
    )
    bytes_inputs_of_submitted_tasks: int = metric_field(
        default=0,
        description="Byte size of input blocks passed to submitted tasks.",
        metrics_group=MetricsGroup.INPUTS,
        map_only=True,
    )

    # === Outputs-related metrics ===
    num_task_outputs_generated: int = metric_field(
        default=0,
        description="Number of output blocks generated by tasks.",
        metrics_group=MetricsGroup.OUTPUTS,
        map_only=True,
    )
    bytes_task_outputs_generated: int = metric_field(
        default=0,
        description="Byte size of output blocks generated by tasks.",
        metrics_group=MetricsGroup.OUTPUTS,
        map_only=True,
    )
    rows_task_outputs_generated: int = metric_field(
        default=0,
        description="Number of output rows generated by tasks.",
        metrics_group=MetricsGroup.OUTPUTS,
        map_only=True,
    )
    num_outputs_taken: int = metric_field(
        default=0,
        description=(
            "Number of output blocks that are already taken by downstream operators."
        ),
        metrics_group=MetricsGroup.OUTPUTS,
    )
    bytes_outputs_taken: int = metric_field(
        default=0,
        description=(
            "Byte size of output blocks that are already taken by downstream operators."
        ),
        metrics_group=MetricsGroup.OUTPUTS,
    )
    num_outputs_of_finished_tasks: int = metric_field(
        default=0,
        description="Number of generated output blocks that are from finished tasks.",
        metrics_group=MetricsGroup.OUTPUTS,
        map_only=True,
    )
    bytes_outputs_of_finished_tasks: int = metric_field(
        default=0,
        description=(
            "Byte size of generated output blocks that are from finished tasks."
        ),
        metrics_group=MetricsGroup.OUTPUTS,
        map_only=True,
    )

    # === Tasks-related metrics ===
    num_tasks_submitted: int = metric_field(
        default=0,
        description="Number of submitted tasks.",
        metrics_group=MetricsGroup.TASKS,
        map_only=True,
    )
    num_tasks_running: int = metric_field(
        default=0,
        description="Number of running tasks.",
        metrics_group=MetricsGroup.TASKS,
        map_only=True,
    )
    num_tasks_have_outputs: int = metric_field(
        default=0,
        description="Number of tasks that already have output.",
        metrics_group=MetricsGroup.TASKS,
        map_only=True,
    )
    num_tasks_finished: int = metric_field(
        default=0,
        description="Number of finished tasks.",
        metrics_group=MetricsGroup.TASKS,
        map_only=True,
    )
    num_tasks_failed: int = metric_field(
        default=0,
        description="Number of failed tasks.",
        metrics_group=MetricsGroup.TASKS,
        map_only=True,
    )
    block_generation_time: float = metric_field(
        default=0,
        description="Time spent generating blocks in tasks.",
        metrics_group=MetricsGroup.TASKS,
        map_only=True,
    )
    task_submission_backpressure_time: float = metric_field(
        default=0,
        description="Time spent in task submission backpressure.",
        metrics_group=MetricsGroup.TASKS,
    )

    # === Object store memory metrics ===
    obj_store_mem_internal_inqueue_blocks: int = metric_field(
        default=0,
        description="Number of blocks in operator's internal input queue.",
        metrics_group=MetricsGroup.OBJECT_STORE_MEMORY,
    )
    obj_store_mem_internal_inqueue: int = metric_field(
        default=0,
        description=(
            "Byte size of input blocks in the operator's internal input queue."
        ),
        metrics_group=MetricsGroup.OBJECT_STORE_MEMORY,
    )
    obj_store_mem_internal_outqueue_blocks: int = metric_field(
        default=0,
        description="Number of blocks in the operator's internal output queue.",
        metrics_group=MetricsGroup.OBJECT_STORE_MEMORY,
    )
    obj_store_mem_internal_outqueue: int = metric_field(
        default=0,
        description=(
            "Byte size of output blocks in the operator's internal output queue."
        ),
        metrics_group=MetricsGroup.OBJECT_STORE_MEMORY,
    )
    obj_store_mem_pending_task_inputs: int = metric_field(
        default=0,
        description="Byte size of input blocks used by pending tasks.",
        metrics_group=MetricsGroup.OBJECT_STORE_MEMORY,
        map_only=True,
    )
    obj_store_mem_freed: int = metric_field(
        default=0,
        description="Byte size of freed memory in object store.",
        metrics_group=MetricsGroup.OBJECT_STORE_MEMORY,
        map_only=True,
    )
    obj_store_mem_spilled: int = metric_field(
        default=0,
        description="Byte size of spilled memory in object store.",
        metrics_group=MetricsGroup.OBJECT_STORE_MEMORY,
        map_only=True,
    )
    obj_store_mem_used: int = metric_field(
        default=0,
        description="Byte size of used memory in object store.",
        metrics_group=MetricsGroup.OBJECT_STORE_MEMORY,
    )

    # === Miscellaneous metrics ===
    # Use "metrics_group: "misc" in the metadata for new metrics in this section.

    def __init__(self, op: "PhysicalOperator"):
        from ray.data._internal.execution.operators.map_operator import MapOperator

        self._op = op
        self._is_map = isinstance(op, MapOperator)
        self._running_tasks: Dict[int, RunningTaskInfo] = {}
        self._running_tasks_start_time: Dict[int, float] = {}
        self._running_tasks_end_time: Dict[int, float] = {}
        self._extra_metrics: Dict[str, Any] = {}
        # Start time of current pause due to task submission backpressure
        self._task_submission_backpressure_start_time = -1
        # This accounts for all the expected outputs.
        self.max_buffered_output: float = 0

    @property
    def extra_metrics(self) -> Dict[str, Any]:
        """Return a dict of extra metrics."""
        return self._extra_metrics

    @classmethod
    def get_metrics(self) -> List[MetricDefinition]:
        return list(_METRICS)

    def as_dict(self):
        """Return a dict representation of the metrics."""
        result = []
        for metric in self.get_metrics():
            if not self._is_map and metric.map_only:
                continue
            value = getattr(self, metric.name)
            result.append((metric.name, value))

        # TODO: record resource usage in OpRuntimeMetrics,
        # avoid calling self._op.current_processor_usage()
        resource_usage = self._op.current_processor_usage()
        result.extend(
            [
                ("cpu_usage", resource_usage.cpu or 0),
                ("gpu_usage", resource_usage.gpu or 0),
            ]
        )
        result.extend(self._extra_metrics.items())
        return dict(result)

    @metric_property(
        description="Average number of blocks generated per task.",
        metrics_group=MetricsGroup.OUTPUTS,
        map_only=True,
    )
    def average_num_outputs_per_task(self) -> Optional[float]:
        """Average number of output blocks per task, or None if no task has finished."""
        if self.num_tasks_finished == 0:
            return None
        else:
            return self.num_outputs_of_finished_tasks / self.num_tasks_finished

    @metric_property(
        description="Average size of task output in bytes.",
        metrics_group=MetricsGroup.OUTPUTS,
        map_only=True,
    )
    def average_bytes_per_output(self) -> Optional[float]:
        """Average size in bytes of output blocks."""
        if self.num_task_outputs_generated == 0:
            return None
        else:
            return self.bytes_task_outputs_generated / self.num_task_outputs_generated

    @property
    def obj_store_mem_pending_task_outputs(self) -> Optional[float]:
        """Estimated size in bytes of output blocks in Ray generator buffers.

        If an estimate isn't available, this property returns ``None``.
        """
        per_task_output = self.obj_store_mem_max_pending_output_per_task
        if per_task_output is None:
            return None

        # Ray Data launches multiple tasks per actor, but only one task runs at a
        # time per actor. So, the number of actually running tasks is capped by the
        # number of active actors.
        from ray.data._internal.execution.operators.actor_pool_map_operator import (
            ActorPoolMapOperator,
        )

        num_tasks_running = self.num_tasks_running
        if isinstance(self._op, ActorPoolMapOperator):
            num_tasks_running = min(
                num_tasks_running, self._op._actor_pool.num_active_actors()
            )

        return num_tasks_running * per_task_output

    @property
    def obj_store_mem_max_pending_output_per_task(self) -> Optional[float]:
        """Estimated size in bytes of output blocks in a task's generator buffer."""
        context = ray.data.DataContext.get_current()
        if context._max_num_blocks_in_streaming_gen_buffer is None:
            return None

        bytes_per_output = self.average_bytes_per_output
        if bytes_per_output is None:
            bytes_per_output = context.target_max_block_size

        num_pending_outputs = context._max_num_blocks_in_streaming_gen_buffer
        if self.average_num_outputs_per_task is not None:
            num_pending_outputs = min(
                num_pending_outputs, self.average_num_outputs_per_task
            )
        return bytes_per_output * num_pending_outputs

    @metric_property(
        description="Average size of task inputs in bytes.",
        metrics_group=MetricsGroup.INPUTS,
        map_only=True,
    )
    def average_bytes_inputs_per_task(self) -> Optional[float]:
        """Average size in bytes of ref bundles passed to tasks, or ``None`` if no
        tasks have been submitted."""
        if self.num_tasks_submitted == 0:
            return None
        else:
            return self.bytes_inputs_of_submitted_tasks / self.num_tasks_submitted

    @metric_property(
        description="Average total output size of task in bytes.",
        metrics_group=MetricsGroup.OUTPUTS,
        map_only=True,
    )
    def average_bytes_outputs_per_task(self) -> Optional[float]:
        """Average size in bytes of output blocks per task,
        or None if no task has finished."""
        if self.num_tasks_finished == 0:
            return None
        else:
            return self.bytes_outputs_of_finished_tasks / self.num_tasks_finished

<<<<<<< HEAD
    @property
    def average_bytes_change_per_task(self) -> Optional[float]:
        """Average size difference in bytes of input ref bundles and output ref
        bundles per task."""
        if (
            self.average_bytes_inputs_per_task is None
            or self.average_bytes_outputs_per_task is None
        ):
            return None

        return self.average_bytes_outputs_per_task - self.average_bytes_inputs_per_task

    @property
    def average_task_duration(self) -> Optional[float]:

        if len(self._running_tasks_end_time) == 0:
            return None

        total_taks_duration = 0
        for task_idx, end_time in self._running_tasks_end_time.items():
            total_taks_duration += end_time - self._running_tasks_start_time[task_idx]

        return total_taks_duration / len(self._running_tasks_end_time)

=======
>>>>>>> 0b1d0d8f
    def on_input_received(self, input: RefBundle):
        """Callback when the operator receives a new input."""
        self.num_inputs_received += 1
        self.bytes_inputs_received += input.size_bytes()

    def on_input_queued(self, input: RefBundle):
        """Callback when the operator queues an input."""
        self.obj_store_mem_internal_inqueue_blocks += len(input.blocks)
        self.obj_store_mem_internal_inqueue += input.size_bytes()

    def on_input_dequeued(self, input: RefBundle):
        """Callback when the operator dequeues an input."""
        self.obj_store_mem_internal_inqueue_blocks -= len(input.blocks)
        input_size = input.size_bytes()
        self.obj_store_mem_internal_inqueue -= input_size
        assert self.obj_store_mem_internal_inqueue >= 0, (
            self._op,
            self.obj_store_mem_internal_inqueue,
            input_size,
        )

    def on_output_queued(self, output: RefBundle):
        """Callback when an output is queued by the operator."""
        self.obj_store_mem_internal_outqueue_blocks += len(output.blocks)
        self.obj_store_mem_internal_outqueue += output.size_bytes()

    def on_output_dequeued(self, output: RefBundle):
        """Callback when an output is dequeued by the operator."""
        self.obj_store_mem_internal_outqueue_blocks -= len(output.blocks)
        output_size = output.size_bytes()
        self.obj_store_mem_internal_outqueue -= output_size
        assert self.obj_store_mem_internal_outqueue >= 0, (
            self._op,
            self.obj_store_mem_internal_outqueue,
            output_size,
        )

    def on_toggle_task_submission_backpressure(self, in_backpressure):
        if in_backpressure and self._task_submission_backpressure_start_time == -1:
            # backpressure starting, start timer
            self._task_submission_backpressure_start_time = time.perf_counter()
        elif self._task_submission_backpressure_start_time != -1:
            # backpressure stopping, stop timer
            self.task_submission_backpressure_time += (
                time.perf_counter() - self._task_submission_backpressure_start_time
            )
            self._task_submission_backpressure_start_time = -1

    def on_output_taken(self, output: RefBundle):
        """Callback when an output is taken from the operator."""
        self.num_outputs_taken += 1
        self.bytes_outputs_taken += output.size_bytes()

    def on_task_submitted(self, task_index: int, inputs: RefBundle):
        """Callback when the operator submits a task."""
        self.num_tasks_submitted += 1
        self.num_tasks_running += 1
        self.bytes_inputs_of_submitted_tasks += inputs.size_bytes()
        self.obj_store_mem_pending_task_inputs += inputs.size_bytes()
        self._running_tasks[task_index] = RunningTaskInfo(inputs, 0, 0)
        self._running_tasks_start_time[task_index] = time.time()
        
        if self.average_bytes_outputs_per_task:
            self.max_buffered_output += self.average_bytes_outputs_per_task

    def on_task_output_generated(self, task_index: int, output: RefBundle):
        """Callback when a new task generates an output."""
        num_outputs = len(output)
        output_bytes = output.size_bytes()

        self.num_task_outputs_generated += num_outputs
        self.bytes_task_outputs_generated += output_bytes

        task_info = self._running_tasks[task_index]
        if task_info.num_outputs == 0:
            self.num_tasks_have_outputs += 1
        task_info.num_outputs += num_outputs
        task_info.bytes_outputs += output_bytes

        for block_ref, meta in output.blocks:
            assert meta.exec_stats and meta.exec_stats.wall_time_s
            self.block_generation_time += meta.exec_stats.wall_time_s
            assert meta.num_rows is not None
            self.rows_task_outputs_generated += meta.num_rows
            trace_allocation(block_ref, "operator_output")

    def on_task_finished(self, task_index: int, exception: Optional[Exception]):
        """Callback when a task is finished."""
        self.num_tasks_running -= 1
        self.num_tasks_finished += 1
        if exception is not None:
            self.num_tasks_failed += 1

        task_info = self._running_tasks[task_index]
        self.num_outputs_of_finished_tasks += task_info.num_outputs
        self.bytes_outputs_of_finished_tasks += task_info.bytes_outputs

        inputs = self._running_tasks[task_index].inputs
        self.num_task_inputs_processed += len(inputs)
        total_input_size = inputs.size_bytes()
        self.bytes_task_inputs_processed += total_input_size
        input_size = inputs.size_bytes()
        self.obj_store_mem_pending_task_inputs -= input_size
        assert self.obj_store_mem_pending_task_inputs >= 0, (
            self._op,
            self.obj_store_mem_pending_task_inputs,
            input_size,
        )

        ctx = ray.data.context.DataContext.get_current()
        if ctx.enable_get_object_locations_for_metrics:
            locations = ray.experimental.get_object_locations(inputs.block_refs)
            for block, meta in inputs.blocks:
                if locations[block].get("did_spill", False):
                    assert meta.size_bytes is not None
                    self.obj_store_mem_spilled += meta.size_bytes

        self.obj_store_mem_freed += total_input_size

        inputs.destroy_if_owned()
        self._running_tasks_end_time[task_index] = time.time()
        del self._running_tasks[task_index]

        if self.average_bytes_outputs_per_task:
            self.max_buffered_output -= self.average_bytes_outputs_per_task
            # Possible that average_bytes_outputs_per_task was None
            # When the task was first launched. 
            self.max_buffered_output = max(0, self.max_buffered_output)<|MERGE_RESOLUTION|>--- conflicted
+++ resolved
@@ -450,7 +450,6 @@
         else:
             return self.bytes_outputs_of_finished_tasks / self.num_tasks_finished
 
-<<<<<<< HEAD
     @property
     def average_bytes_change_per_task(self) -> Optional[float]:
         """Average size difference in bytes of input ref bundles and output ref
@@ -465,7 +464,6 @@
 
     @property
     def average_task_duration(self) -> Optional[float]:
-
         if len(self._running_tasks_end_time) == 0:
             return None
 
@@ -475,8 +473,6 @@
 
         return total_taks_duration / len(self._running_tasks_end_time)
 
-=======
->>>>>>> 0b1d0d8f
     def on_input_received(self, input: RefBundle):
         """Callback when the operator receives a new input."""
         self.num_inputs_received += 1
@@ -538,7 +534,7 @@
         self.obj_store_mem_pending_task_inputs += inputs.size_bytes()
         self._running_tasks[task_index] = RunningTaskInfo(inputs, 0, 0)
         self._running_tasks_start_time[task_index] = time.time()
-        
+
         if self.average_bytes_outputs_per_task:
             self.max_buffered_output += self.average_bytes_outputs_per_task
 
@@ -603,5 +599,5 @@
         if self.average_bytes_outputs_per_task:
             self.max_buffered_output -= self.average_bytes_outputs_per_task
             # Possible that average_bytes_outputs_per_task was None
-            # When the task was first launched. 
+            # When the task was first launched.
             self.max_buffered_output = max(0, self.max_buffered_output)